"""
Open Power System Data

Timeseries Datapackage

read.py : read time series files

"""
import pytz
import yaml
import os
import sys
import numpy as np
import pandas as pd
import logging
import zipfile
import csv
import re
from datetime import datetime, date, time, timedelta

logger = logging.getLogger(__name__)
logger.setLevel('INFO')

def read_entso_e_transparency(
    areas, filepath, variable_name, url, headers, res_key):

    if variable_name == 'Actual Generation per Production Type':
        cols = {
            'DateTime': None,
            'AreaName': None,
            'ProductionType_Name': 'variable',
            'ActualGenerationOutput': 'generation', 
            # not used: 'ActualConsumption'
        }
        renewables =  {
            'Solar': 'solar',
            'Wind Onshore': 'wind_onshore',
            'Wind Offshore': 'wind_offshore'
        }
        stacked = ['region', 'variable']
        unstacked = 'attribute'
        append_headers = {
            'source': 'ENTSO-E Transparency',
            'web': url,
            'unit': 'MW'
        }

    elif variable_name == 'Actual Total Load':
        cols = {
            'DateTime': None,
            'AreaName': None,
            'TotalLoadValue': 'load'
        }
        stacked = ['region']
        unstacked = 'variable'
        append_headers = {
            'attribute': 'new',
            'source': 'ENTSO-E Transparency',
            'web': url,
            'unit': 'MW'
        }

    elif variable_name == 'Day Ahead Prices':
        cols = {
            'DateTime': None,
            'AreaName': None,
            'Price': 'price',
            'Currency_IsoCode': 'unit'
        }
        stacked = ['region', 'unit']
        unstacked = 'variable'
        append_headers = {
            'attribute': 'day_ahead',
            'source': 'ENTSO-E Transparency',
            'web': url,
        }

    df_raw = pd.read_csv(
        filepath,
        sep='\t',
        encoding='utf-16',
        header=0,
        index_col='timestamp',
        parse_dates={'timestamp': ['DateTime']},
        date_parser=None,
        dayfirst=False,
        decimal='.',
        thousands=None,
        usecols=cols.keys(),  # unused cols: ['MapCode', 'SubmissionTS']
        # the column specifying the technology has a trailing space, which we
        # cut off
        converters={'ProductionType_Name': lambda x: x[:-1]},
    )

    if variable_name == 'Actual Generation per Production Type':
        # keep only renewables columns
        df_raw = df_raw[df_raw['ProductionType_Name'].isin(renewables.keys())]
        df_raw.replace({'ProductionType_Name': renewables}, inplace=True)

    # keep only entries for selected geographic entities as specified in
    # areas.csv + select regions whith same temporal resolution    
    time_and_place = (areas['AreaName FTP used for OPSD']
                      .loc[areas[res_key]==True])
    df_raw = df_raw.loc[df_raw['AreaName'].isin(time_and_place)]

    # based on the AreaName column, map the area names used throughout OPSD 
    lookup = areas.set_index('AreaName FTP used for OPSD')['OPSD area']
    lookup = lookup[~lookup.index.duplicated()]
    df_raw['region'] = df_raw['AreaName'].map(lookup)
    df_raw.drop('AreaName', axis=1, inplace=True)

    # rename columns to comply with other data
    df_raw.rename(columns=cols, inplace=True)

    # juggle the index and columns
    df = df_raw
    df.set_index(stacked, append=True, inplace=True)
    # at this point, only the values we are intereseted in are are left as
    # columns
    df.columns.rename(unstacked, inplace=True)
    df = df.unstack(stacked)

    # keep only columns that have at least some nonzero values
    df = df.loc[:, (df > 0).any(axis=0)]

    # add source and url to the columns
    df = pd.concat([df],
                   keys=[tuple(append_headers.values())], #header_values,
                   names=[*append_headers.keys(), unstacked, *stacked], # header_temp_order,
                   axis=1)

    # reorder and sort columns
    df = df.reorder_levels(headers, axis=1)
    df.sort_index(axis=1, inplace=True)

    # throw out obs with wrong timestamp
    # no_gaps = pd.DatetimeIndex(start=df.index[0],
    #                           end=df.index[-1],
    #                           freq=res_key)
    # print(len(df[~df.index.isin(no_gaps)]))
    #df= df.reindex(index=no_gaps)
    #dfs[res_key] = df
    ##

    return df


def read_pse(filepath, variable_name, url, headers):
    """
    Read a .csv file from PSE into a DataFrame.

    Parameters
    ----------
    filepath : str
        Directory path of file to be read
    variable_name : str
        Name of variable, e.g. ``solar``
    url : str
        URL linking to the source website where this data comes from
    headers : list
        List of strings indicating the level names of the pandas.MultiIndex
        for the columns of the dataframe

    Returns
    ----------
    df: pandas.DataFrame
        The content of one file from PSE

    """

    df = pd.read_csv(
        filepath,
        sep=';',
        encoding='cp1250',
        header=0,
        index_col=None,
        parse_dates=None,
        date_parser=None,
        dayfirst=False,
        decimal=',',
        thousands=None,
        # hours are indicated by their ending time. During fall DST,
        # UTC 23:00-00:00 = CEST 1:00-2:00 is indicated by '02',
        # UTC 00:00-01:00 = CEST 2:00-3:00 is indicated by '02A',
        # UTC 01:00-02:00 = CET  2:00-3:00 is indicated by '03'.
        # regular hours require backshifting by 1 period
        converters={
            'Godzina':
                lambda x: '2:00' if x == '02A' else str(int(x) - 1) + ':00'
        }
    )
    # Create a list of spring-daylight savings time (DST)-transitions
    dst_transitions_spring = [
        d.replace(hour=2)
        for d in pytz.timezone('Europe/Copenhagen')._utc_transition_times
        if d.year >= 2000 and d.month == 3]

    # The hour from 01:00 - 02:00 (CET) should by PSE's logic be indexed
    # by "02:00", but at DST day in spring they use "03:00" in the files.
    # Our routine requires it to be "01:00"
    df['proto_timestamp'] = pd.to_datetime(
        df['Data'].astype(str) + ' ' +
        df['Godzina'])
    slicer = df['proto_timestamp'].isin(dst_transitions_spring)
    df.loc[slicer, 'Godzina'] = '1:00'

    # create the actual timestamp from the corrected "Data"-column
    df['timestamp'] = pd.to_datetime(
        df['Data'].astype(str) + ' ' +
        df['Godzina'])
    df.set_index('timestamp', inplace=True)

    # 'ambigous' refers to how the October dst-transition hour is handled.
    # ‘infer’ will attempt to infer dst-transition hours based on order.
    df.index = df.index.tz_localize('Europe/Berlin', ambiguous='infer')
    df.index = df.index.tz_convert(None)

    colmap = {
        'Sumaryczna generacja źródeł wiatrowych': {
            'region': 'PL',
            'variable': 'wind_onshore',
            'attribute': 'generation',
            'source': 'PSE',
            'web': url,
            'unit': 'MW'
        }
    }

    # Drop any column not in colmap
    df = df[list(colmap.keys())]

    # Create the MultiIndex
    tuples = [tuple(colmap[col][level] for level in headers)
              for col in df.columns]
    df.columns = pd.MultiIndex.from_tuples(tuples, names=headers)

    return df


def read_ceps(filepath, variable_name, url, headers):
    '''Read a file from CEPS into a DataFrame'''
    df = pd.read_excel(
        io=filepath,
        header=2,
        skiprows=None,
        index_col=0,
        parse_cols=[0, 1, 2]
    )

    df.index = pd.to_datetime(df.index.rename('timestamp'))

    df.index = df.index.tz_localize('Europe/Brussels', ambiguous='infer')
    df.index = df.index.tz_convert(None)

    # Translate columns
    colmap = {
        'WPP [MW]': {
            'region': 'CZ',
            'variable': 'wind_onshore',
            'attribute': 'generation',
            'source': 'CEPS',
            'web': url,
            'unit': 'MW'
        },
        'PVPP [MW]': {
            'region': 'CZ',
            'variable': 'solar',
            'attribute': 'generation',
            'source': 'CEPS',
            'web': url,
            'unit': 'MW'
        }
    }

    # Create the MultiIndex
    tuples = [tuple(colmap[col][level] for level in headers)
              for col in df.columns]
    df.columns = pd.MultiIndex.from_tuples(tuples, names=headers)

    return df


def read_elia(filepath, variable_name, url, headers):
    '''Read a file from Elia into a DataFrame'''
    df = pd.read_excel(
        io=filepath,
        header=None,
        skiprows=4,
        index_col=0,
        parse_cols=None
    )

    colmap = {
        'Day-Ahead forecast [MW]': {
            'region': 'BE',
            'variable': variable,
            'attribute': 'forecast',
            'source': 'Elia',
            'web': url,
            'unit': 'MW'
        },
        'Corrected Upscaled Measurement [MW]': {
            'region': 'BE',
            'variable': variable,
            'attribute': 'generation',
            'source': 'Elia',
            'web': url,
            'unit': 'MW'
        },
        'Monitored Capacity [MWp]': {
            'region': 'BE',
            'variable': variable,
            'attribute': 'capacity',
            'source': 'Elia',
            'web': url,
            'unit': 'MW'
        }
    }

    # Drop any column not in colmap
    df = df[list(colmap.keys())]

    df.index = pd.to_datetime(df.index.rename('timestamp'))

    df.index = df.index.tz_localize('Europe/Brussels', ambiguous='infer')
    df.index = df.index.tz_convert(None)

    # Create the MultiIndex
    tuples = [tuple(colmap[col][level] for level in headers)
              for col in df.columns]
    df.columns = pd.MultiIndex.from_tuples(tuples, names=headers)

    return df


def read_energinet_dk(filepath, url, headers):
    '''Read a file from energinet.dk into a DataFrame'''
    df = pd.read_excel(
        io=filepath,
        header=2,  # the column headers are taken from 3rd row.
        # 2nd row also contains header info like in a multiindex,
        # i.e. wether the colums are price or generation data.
        # However, we will make our own columnnames below.
        # Row 3 is enough to unambigously identify the columns
        skiprows=None,
        index_col=None,
        parse_cols=None,  # None means: parse all columns
        thousands=','
    )

    # pandas on it's own authority sets first 2 columns as index
    # probably because the column's names are in merged cells
    df.index.rename(['date', 'hour'], inplace=True)
    df.reset_index(inplace=True)
    df['timestamp'] = pd.to_datetime(
        df['date'].astype(str) + ' ' +
        (df['hour'] - 1).astype(str) + ':00')
    df.set_index('timestamp', inplace=True)

    # Create a list of spring-daylight savings time (DST)-transitions
    dst_transitions_spring = [
        d.replace(hour=2)
        for d in pytz.timezone('Europe/Copenhagen')._utc_transition_times
        if d.year >= 2000 and d.month == 3]

    # Drop 3rd hour for (spring) DST-transition from df.
    df = df[~df.index.isin(dst_transitions_spring)]

    dst_arr = np.ones(len(df.index), dtype=bool)
    df.index = df.index.tz_localize('Europe/Copenhagen', ambiguous=dst_arr)
    df.index = df.index.tz_convert(None)

    source = 'Energinet.dk'
    colmap = {
        'DK-Vest': {
            'variable': 'price',
            'region': 'DK_1',
            'attribute': 'day_ahead',
            'source': source,
            'web': url,
            'unit': 'EUR'
        },
        'DK-Øst': {
            'variable': 'price',
            'region': 'DK_2',
            'attribute': 'day_ahead',
            'source': source,
            'web': url,
            'unit': 'EUR'
        },
        'Norge': {
            'variable': 'price',
            'region': 'NO',
            'attribute': 'day_ahead',
            'source': source,
            'web': url,
            'unit': 'EUR'
        },
        'Sverige (SE)': {
            'variable': 'price',
            'region': 'SE',
            'attribute': 'day_ahead',
            'source': source,
            'web': url,
            'unit': 'EUR'
        },
        'Sverige (SE3)': {
            'variable': 'price',
            'region': 'SE_3',
            'attribute': 'day_ahead',
            'source': source,
            'web': url,
            'unit': 'EUR'
        },
        'Sverige (SE4)': {
            'variable': 'price',
            'region': 'SE_4',
            'attribute': 'day_ahead',
            'source': source,
            'web': url,
            'unit': 'EUR'
        },
        'DE European Power Exchange': {
            'variable': 'price',
            'region': 'DE',
            'attribute': 'day_ahead',
            'source': source,
            'web': url,
            'unit': 'EUR'
        },
        'DK-Vest: Vindproduktion': {
            'variable': 'wind',
            'region': 'DK_1',
            'attribute': 'generation',
            'source': source,
            'web': url,
            'unit': 'MW'
        },
        'DK-Vest: Solcelle produktion (estimeret)': {
            'variable': 'solar',
            'region': 'DK_1',
            'attribute': 'generation',
            'source': source,
            'web': url,
            'unit': 'MW'
        },
        'DK-Øst: Vindproduktion': {
            'variable': 'wind',
            'region': 'DK_2',
            'attribute': 'generation',
            'source': source,
            'web': url,
            'unit': 'MW'
        },
        'DK-Øst: Solcelle produktion (estimeret)': {
            'variable': 'solar',
            'region': 'DK_2',
            'attribute': 'generation',
            'source': source,
            'web': url,
            'unit': 'MW'
        },
        'DK: Vindproduktion (onshore)': {
            'variable': 'wind_onshore',
            'region': 'DK',
            'attribute': 'generation',
            'source': source,
            'web': url,
            'unit': 'MW'
        },
        'DK: Vindproduktion (offshore)': {
            'variable': 'wind_offshore',
            'region': 'DK',
            'attribute': 'generation',
            'source': source,
            'web': url,
            'unit': 'MW'
        },
    }

    # Drop any column not in colmap
    df = df[list(colmap.keys())]

    # Create the MultiIndex
    tuples = [tuple(colmap[col][level] for level in headers)
              for col in df.columns]
    df.columns = pd.MultiIndex.from_tuples(tuples, names=headers)

    return df


def read_entso_e_portal(filepath, url, headers):
    '''Read a file from ENTSO-E into a DataFrame'''
    df = pd.read_excel(
        io=filepath,
        header=9,  # 0 indexed, so the column names are actually in the 10th row
        skiprows=None,
        # create MultiIndex from first 2 columns ['Country', 'Day']
        index_col=[0, 1],
        parse_cols=None,  # None means: parse all columns
        na_values=['n.a.']
    )

    df.columns.names = ['raw_hour']

    # The original data has days and countries in the rows and hours in the
    # columns.  This rearranges the table, mapping hours on the rows and
    # countries on the columns.
    df = df.stack(level='raw_hour').unstack(level='Country').reset_index()

    # Format of the raw_hour-column is normally is 01:00:00, 02:00:00 etc.
    # during the year, but 3A:00:00, 3B:00:00 for the (possibely
    # DST-transgressing) 3rd hour of every day in October, we truncate the
    # hours column after 2 characters and replace letters which are there to
    # indicate the order during fall DST-transition.
    df['hour'] = df['raw_hour'].str[:2].str.replace(
        'A', '').str.replace('B', '')
    # Hours are indexed 1-24 by ENTSO-E, but pandas requires 0-23, so we
    # deduct 1, i.e. the 3rd hour will be indicated by "2:00" rather than
    # "3:00"
    df['hour'] = (df['hour'].astype(int) - 1).astype(str)

    df['timestamp'] = pd.to_datetime(df['Day'] + ' ' + df['hour'] + ':00')
    df.set_index('timestamp', inplace=True)

    # Create a list of daylight savings time (DST)-transitions
    dst_transitions = [
        d.replace(hour=2)
        for d in pytz.timezone('Europe/Berlin')._utc_transition_times
        if d.year >= 2000]

    # Drop 2nd occurence of 3rd hour appearing in October file
    # except for the day of the actual autumn DST-transition.
    df = df[~((df['raw_hour'] == '3B:00:00') & ~
              (df.index.isin(dst_transitions)))]

    # Drop 3rd hour for (spring) DST-transition. October data
    # is unaffected the format is 3A:00:00/3B:00:00.
    df = df[~((df['raw_hour'] == '03:00:00') &
              (df.index.isin(dst_transitions)))]

    df.drop(['Day', 'hour', 'raw_hour'], axis=1, inplace=True)
    df.index = df.index.tz_localize('Europe/Brussels', ambiguous='infer')
    df.index = df.index.tz_convert(None)

    renamer = {'DK_W': 'DK_1', 'UA_W': 'UA_west', 'NI': 'GB_NIR'}
    df.rename(columns=renamer, inplace=True)

    colmap = {
        'variable': 'load',
        'region': '{country}',
        'attribute': 'old',
        'source': 'ENTSO-E Data Portal',
        'web': url,
        'unit': 'MW'
    }

    # Create the MultiIndex
    tuples = [tuple(colmap[level].format(country=col)
                    for level in headers) for col in df.columns]
    df.columns = pd.MultiIndex.from_tuples(tuples, names=headers)

    return df


def read_hertz(filepath, variable_name, url, headers):
    '''Read a file from 50Hertz into a DataFrame'''
    df = pd.read_csv(
        filepath,
        sep=';',
        header=3,
        index_col='timestamp',
        parse_dates={'timestamp': ['Datum', 'Von']},
        date_parser=None,
        dayfirst=True,
        decimal=',',
        thousands='.',
        # truncate values in 'time' column after 5th character
        converters={'Von': lambda x: x[:5]},
    )

    # Until 2006, and in 2015 (except for wind_generation_pre-offshore),
    # during the fall dst-transistion, only the
    # wintertime hour (marked by a B in the data) is reported, the summertime
    # hour, (marked by an A) is missing in the data.
    # dst_arr is a boolean array consisting only of "False" entries, telling
    # python to treat the hour from 2:00 to 2:59 as wintertime.
    if (pd.to_datetime(df.index.values[0]).year not in [2005, 2006, 2015] or
            (variable_name == 'wind_generation_pre-offshore' and
             pd.to_datetime(df.index.values[0]).year == 2015)):
        df.index = df.index.tz_localize('Europe/Berlin', ambiguous='infer')
    else:
        dst_arr = np.zeros(len(df.index), dtype=bool)
        df.index = df.index.tz_localize('Europe/Berlin', ambiguous=dst_arr)

    df.index = df.index.tz_convert(None)

    tech, attribute = variable_name.split('_')[:2]

    colmap = {
        'MW': {
            'variable': '{tech}',
            'region': 'DE_50hertz',
            'attribute': '{attribute}',
            'source': '50Hertz',
            'web': url,
            'unit': 'MW'
        },
        'Onshore MW': {
            'variable': 'wind_onshore',
            'region': 'DE_50hertz',
            'attribute': '{attribute}',
            'source': '50Hertz',
            'web': url,
            'unit': 'MW'
        },
        'Offshore MW': {
            'variable': 'wind_offshore',
            'region': 'DE_50hertz',
            'attribute': '{attribute}',
            'source': '50Hertz',
            'web': url,
            'unit': 'MW'
        }
    }
    # Since 2016, wind data has an aditional column for offshore.
    # Baltic 1 has been producing since 2011-05-02 and Baltic2 since
    # early 2015 (source: Wikipedia) so it is probably not correct that
    # 50Hertz-Wind data pre-2016 is only onshore. Maybe we can ask at
    # 50Hertz directly.

    # Drop any column not in colmap
    df = df[[key for key in colmap.keys() if key in df.columns]]

    # Create the MultiIndex
    tuples = [tuple(colmap[col][level].format(tech=tech, attribute=attribute)
                    for level in headers) for col in df.columns]
    df.columns = pd.MultiIndex.from_tuples(tuples, names=headers)

    return df


def read_amprion(filepath, variable_name, url, headers):
    '''Read a file from Amprion into a DataFrame'''
    df = pd.read_csv(
        filepath,
        sep=';',
        header=0,
        index_col='timestamp',
        parse_dates={'timestamp': ['Datum', 'Uhrzeit']},
        date_parser=None,
        dayfirst=True,
        decimal=',',
        thousands=None,
        # Truncate values in 'time' column after 5th character.
        converters={'Uhrzeit': lambda x: x[:5]},
    )

    index1 = df.index[df.index.year <= 2009]
    index1 = index1.tz_localize('Europe/Berlin', ambiguous='infer')

    # In the years after 2009, during the fall dst-transistion, only the
    # summertime hour is reported, the wintertime hour is missing in the data.
    # dst_arr is a boolean array consisting only of "True" entries, telling
    # python to treat the hour from 2:00 to 2:59 as summertime.
    index2 = df.index[df.index.year > 2009]
    dst_arr = np.ones(len(index2), dtype=bool)
    index2 = index2.tz_localize('Europe/Berlin', ambiguous=dst_arr)
    df.index = index1.append(index2)
    df.index = df.index.tz_convert(None)

    tech = variable_name
    colmap = {
        '8:00 Uhr Prognose [MW]': {
            'variable': '{tech}',
            'region': 'DE_amprion',
            'attribute': 'forecast',
            'source': 'Amprion',
            'web': url,
            'unit': 'MW'
        },
        'Online Hochrechnung [MW]': {
            'variable': '{tech}',
            'region': 'DE_amprion',
            'attribute': 'generation',
            'source': 'Amprion',
            'web': url,
            'unit': 'MW'
        }
    }

    # Drop any column not in colmap
    df = df[list(colmap.keys())]

    # Create the MultiIndex
    tuples = [tuple(colmap[col][level].format(tech=tech) for level in headers)
              for col in df.columns]
    df.columns = pd.MultiIndex.from_tuples(tuples, names=headers)

    return df


def read_tennet(filepath, variable_name, url, headers):
    '''Read a file from TenneT into a DataFrame'''
    df = pd.read_csv(
        filepath,
        sep=';',
        encoding='latin_1',
        header=3,
        index_col=False,
        parse_dates=False,
        date_parser=None,
        dayfirst=True,
        thousands=None,
        converters=None,
    )

    renamer = {'Datum': 'date', 'Position': 'pos'}
    df = df.rename(columns=renamer)

    df['date'].fillna(method='ffill', limit=100, inplace=True)

    # Check the rows for irregularities
    for i in range(len(df.index)):
        # On the day in March when summertime begins, shift the data forward by
        # 1 hour, beginning with the 9th quarter-hour, so the index runs again
        # up to 96
        if (df['pos'][i] == 92 and ((i == len(df.index) - 1) or
                                    (df['pos'][i + 1] == 1))):
            slicer = df[(df['date'] == df['date'][i]) & (df['pos'] >= 9)].index
            df.loc[slicer, 'pos'] = df['pos'] + 4

        elif df['pos'][i] > 96:  # True when summertime ends in October
            logger.debug('%s th quarter-hour at %s, position %s',
                         df['pos'][i], df.ix[i, 'date'], (i))

            # Instead of having the quarter-hours' index run up to 100, we want
            # to have it set back by 1 hour beginning from the 13th
            # quarter-hour, ending at 96
            if df['pos'][i] == 100 and not (df['pos'] == 101).any():
                slicer = df[(df['date'] == df['date'][i])
                            & (df['pos'] >= 13)].index
                df.loc[slicer, 'pos'] = df['pos'] - 4

    # Compute timestamp from position and generate datetime-index
    df['hour'] = (np.trunc((df['pos'] - 1) / 4)).astype(int).astype(str)
    df['minute'] = (((df['pos'] - 1) % 4) * 15).astype(int).astype(str)
    df['timestamp'] = pd.to_datetime(df['date'] + ' ' + df['hour'] + ':' +
                                     df['minute'], dayfirst=True)
    df.set_index('timestamp', inplace=True)

    df.drop(['pos', 'date', 'hour', 'minute'], axis=1, inplace=True)

    df.index = df.index.tz_localize('Europe/Berlin', ambiguous='infer')
    df.index = df.index.tz_convert(None)

    tech = variable_name
    colmap = {
        'prognostiziert [MW]': {
            'variable': '{tech}',
            'region': 'DE_tennet',
            'attribute': 'forecast',
            'source': 'TenneT',
            'web': url,
            'unit': 'MW'
        },
        'tatsächlich [MW]': {
            'variable': '{tech}',
            'region': 'DE_tennet',
            'attribute': 'generation',
            'source': 'TenneT',
            'web': url,
            'unit': 'MW'
        },
        'Anteil Offshore [MW]': {
            'variable': 'wind_offshore',
            'region': 'DE_tennet',
            'attribute': 'generation',
            'source': 'TenneT',
            'web': url,
            'unit': 'MW'
        }
    }

    # Drop any column not in colmap
    df = df[[key for key in colmap.keys() if key in df.columns]]

    # Create the MultiIndex
    tuples = [tuple(colmap[col][level].format(tech=tech) for level in headers)
              for col in df.columns]
    df.columns = pd.MultiIndex.from_tuples(tuples, names=headers)

    return df


def read_transnetbw(filepath, variable_name, url, headers):
    '''Read a file from TransnetBW into a DataFrame'''
    df = pd.read_csv(
        filepath,
        sep=';',
        header=0,
        index_col='timestamp',
        parse_dates={'timestamp': ['Datum bis', 'Uhrzeit bis']},
        date_parser=None,
        dayfirst=True,
        decimal=',',
        thousands=None,
        converters=None,
    )

    # DST-transistion is conducted 2 hours too late in the data
    # (hour 4:00-5:00 is repeated instead of 2:00-3:00)
    if df.index[0].date().month == 10:
        df.index = pd.DatetimeIndex(start=df.index[0],
                                    end=df.index[-1],
                                    freq='15min',
                                    tz=pytz.timezone('Europe/Berlin'))
    else:
        df.index = df.index.tz_localize('Europe/Berlin')
    df.index = df.index.tz_convert(None)

    # The 2nd column represents the start and the 4th the end of the respective
    # period. The former has some errors, so we use the latter to construct the
    # index and shift the data back by 1 period.
    df = df.shift(periods=-1, freq='15min', axis='index')

    tech = variable_name
    colmap = {
        'Prognose (MW)': {
            'variable': '{tech}',
            'region': 'DE_transnetbw',
            'attribute': 'forecast',
            'source': 'TransnetBW',
            'web': url,
            'unit': 'MW'
        },
        'Ist-Wert (MW)': {
            'variable': '{tech}',
            'region': 'DE_transnetbw',
            'attribute': 'generation',
            'source': 'TransnetBW',
            'web': url,
            'unit': 'MW'
        }
    }

    # Drop any column not in colmap
    df = df[list(colmap.keys())]

    # Create the MultiIndex
    tuples = [tuple(colmap[col][level].format(tech=tech) for level in headers)
              for col in df.columns]
    df.columns = pd.MultiIndex.from_tuples(tuples, names=headers)

    return df


def read_opsd(filepath, url, headers):
    '''Read a file from OPSD into a DataFrame'''
    df = pd.read_csv(
        filepath,
        sep=',',
        header=0,
        index_col='timestamp',
        parse_dates={'timestamp': ['day']},
        date_parser=None,
        dayfirst=False,
        decimal='.',
        thousands=None,
        converters=None,
    )

    # The capacities data only has one entry per day, which pandas
    # interprets as 00:00h. We will broadcast the dayly data for
    # all quarter-hours of the day until the next given data point.
    # For this, we we expand the index so it reaches to 23:59 of
    # the last day, not only 00:00.
    last = pd.to_datetime([df.index[-1].replace(hour=23, minute=59)])
    until_last = df.index.append(last).rename('timestamp')
    df = df.reindex(index=until_last, method='ffill')
    df.index = df.index.tz_localize('Europe/Berlin')
    df.index = df.index.tz_convert(None)
    df = df.resample('15min').ffill()

    colmap = {
        'Solar': {
            'variable': 'solar',
            'region': 'DE',
            'attribute': 'capacity',
            'source': 'BNetzA and Netztransparenz.de',
            'web': url,
            'unit': 'MW'
        },
        'Onshore': {
            'variable': 'wind_onshore',
            'region': 'DE',
            'attribute': 'capacity',
            'source': 'BNetzA and Netztransparenz.de',
            'web': url,
            'unit': 'MW'
        },
        'Offshore': {
            'variable': 'wind_offshore',
            'region': 'DE',
            'attribute': 'capacity',
            'source': 'BNetzA and Netztransparenz.de',
            'web': url,
            'unit': 'MW'
        }
    }

    # Drop any column not in colmap
    df = df[list(colmap.keys())]

    # Create the MultiIndex
    tuples = [tuple(colmap[col][level] for level in headers)
              for col in df.columns]
    df.columns = pd.MultiIndex.from_tuples(tuples, names=headers)

    return df


def read_svenska_kraftnaet(filePath, variable_name, url, headers):
    '''Read a file from Svenska Kraftnät into a DataFrame'''
    if variable_name in ['wind_solar_1', 'wind_solar_2']:
        skip = 4
        cols = [0, 1, 3]
        colnames = ['date', 'hour', 'wind']
    else:
        if variable_name == 'wind_solar_4':
            skip = 5
        else:
            skip = 7
        cols = [0, 2, 8]
        colnames = ['timestamp', 'wind', 'solar']

    df = pd.read_excel(
        io=filePath,
        # read the last sheet (in some years,
        # there are hidden sheets that would cause errors)
        sheetname=-1,
        header=None,
        skiprows=skip,
        index_col=None,
        parse_cols=cols
    )

    # renamer = {'Tid': 'timestamp', 'DATUM': 'date', 'TID': 'hour'}
    df.columns = colnames

    if variable_name in ['wind_solar_1', 'wind_solar_2']:
        # in 2009 there is a row below the table for the sums that we don't
        # want to read in
        df = df[df['date'].notnull()]
        df['timestamp'] = pd.to_datetime(
            df['date'].astype(int).astype(str) + ' ' +
            df['hour'].astype(int).astype(str).str.replace('00', '') + ':00',
            dayfirst=False,
            infer_datetime_format=True)
        df.drop(['date', 'hour'], axis=1, inplace=True)
    else:
        # in 2011 there is a row below the table for the sums that we don't
        # want to read in
        df = df[((df['timestamp'].notnull()) &
                 (df['timestamp'].astype(str) != 'Tot summa GWh'))]
        df['timestamp'] = pd.to_datetime(df['timestamp'], dayfirst=True)

    df.set_index('timestamp', inplace=True)
    # The timestamp ("Tid" in the original) gives the time without
    # daylight savings time adjustments (normaltid). To convert to UTC,
    # one hour has to be deducted
    df.index = df.index + pd.offsets.Hour(-1)

    colmap = {
        'wind': {
            'variable': 'wind',
            'region': 'SE',
            'attribute': 'generation',
            'source': 'Svenska Kraftnaet',
            'web': url,
            'unit': 'MW'
        },
        'solar': {
            'variable': 'solar',
            'region': 'SE',
            'attribute': 'generation',
            'source': 'Svenska Kraftnaet',
            'web': url,
            'unit': 'MW'
        }
    }

    # Create the MultiIndex
    tuples = [tuple(colmap[col][level] for level in headers)
              for col in df.columns]
    df.columns = pd.MultiIndex.from_tuples(tuples, names=headers)

    return df


def read_apg(filepath, url, headers):
    '''Read a file from APG into a DataFrame'''
    df = pd.read_csv(
        filepath,
        sep=';',
        encoding='latin_1',
        header=0,
        index_col='timestamp',
        parse_dates={'timestamp': ['Von']},
        dayfirst=True,
        decimal=',',
        thousands='.',
        # Format of the raw_hour-column is normally is 01:00:00, 02:00:00 etc.
        # during the year, but 3A:00:00, 3B:00:00 for the (possibely
        # DST-transgressing) 3rd hour of every day in October, we truncate the
        # hours column after 2 characters and replace letters which are there to
        # indicate the order during fall DST-transition.
        converters={'Von': lambda x: str(x).replace('A', '').replace('B', '')}
    )

    df.index = df.index.tz_localize('Europe/Vienna', ambiguous='infer')
    df.index = df.index.tz_convert(None)

    colmap = {
        'Wind [MW]': {
            'variable': 'wind_onshore',
            'region': 'AT',
            'attribute': 'generation',
            'source': 'APG',
            'web': url,
            'unit': 'MW'
        },
        'Solar [MW]': {
            'variable': 'solar',
            'region': 'AT',
            'attribute': 'generation',
            'source': 'APG',
            'web': url,
            'unit': 'MW'
        },
        'Wind  [MW]': {
            'variable': 'wind_onshore',
            'region': 'AT',
            'attribute': 'generation',
            'source': 'APG',
            'web': url,
            'unit': 'MW'
        },
        'Solar  [MW]': {
            'variable': 'solar',
            'region': 'AT',
            'attribute': 'generation',
            'source': 'APG',
            'web': url,
            'unit': 'MW'
        }
    }

    # Drop any column not in colmap
    df = df[[key for key in colmap.keys() if key in df.columns]]

    # Create the MultiIndex
    tuples = [tuple(colmap[col][level] for level in headers)
              for col in df.columns]
    df.columns = pd.MultiIndex.from_tuples(tuples, names=headers)

    return df


def read_rte(filepath, variable_name, url, headers):
    '''Read a file from RTE into a DataFrame'''

    # pandas.read_csv infers the table dimensions from the header row.
    # Since the first row uses only one column, it needs to be read separately
    # in order not to mess up the DataFrame
    df1 = pd.read_csv(
        filepath,
        sep='\t',
        encoding='cp1252',
        compression='zip',
        nrows=1,
        header=None
    )
    df2 = pd.read_csv(
        filepath,
        sep='\t',
        encoding='cp1252',
        compression='zip',
        skiprows=[0],
        header=None,
        usecols=list(range(0, 13))
    )

    # Glue the DataFrames together
    df = pd.concat([df1, df2], ignore_index=True)

    # set column names
    df = df.rename(columns=df.iloc[1])

    # strip the cells with dates of any other text
    df['Heures'] = df['Heures'].str.lstrip('Données de réalisation du ')

    # fill an extra column with corresponding dates.
    df['Dates'] = np.nan
    slicer = df['Heures'].str.match('\d{2}/\d{2}/\d{4}')
    df['Dates'] = df['Heures'].loc[slicer]
    df['Dates'].fillna(method='ffill', axis=0, inplace=True, limit=25)

    # drop all rows not containing data (no time-format in first column)
    df = df.loc[df['Heures'].str.len() == 11]

    # drop daylight saving time hours (no data there)
    df = df.loc[(df['Éolien terrestre'] != '*') & (df['Solaire'] != '*')]

    # just display beginning of hours
    df['Heures'] = df['Heures'].str[:5]

    # construct full date to later use as index
    df['timestamp'] = df['Dates'] + ' ' + df['Heures']
    df['timestamp'] = pd.to_datetime(df['timestamp'], dayfirst=True,)

    # drop autumn dst hours as they contain inconsistent data (none or copy of
    # hour before)
    dst_transitions_autumn = [
        d.replace(hour=2)
        for d in pytz.timezone('Europe/Paris')._utc_transition_times
        if d.year >= 2000 and d.month == 10]
    df = df.loc[~df['timestamp'].isin(dst_transitions_autumn)]
    df.set_index(df['timestamp'], inplace=True)

    # Transfer to UTC
    df.index = df.index.tz_localize('Europe/Paris')
    df.index = df.index.tz_convert(None)

    colmap = {
        'Éolien terrestre': {
            'variable': 'wind_onshore',
            'region': 'FR',
            'attribute': 'generation',
            'source': 'RTE',
            'web': url,
            'unit': 'MW'
        },
        'Solaire': {
            'variable': 'solar',
            'region': 'FR',
            'attribute': 'generation',
            'source': 'RTE',
            'web': url,
            'unit': 'MW'
        }
    }

    # Drop any column not in colmap
    df = df[[key for key in colmap.keys() if key in df.columns]]

    # Create the MultiIndex
    tuples = [tuple(colmap[col][level] for level in headers)
              for col in df.columns]
    df.columns = pd.MultiIndex.from_tuples(tuples, names=headers)

    return df



def read(data_path, areas, source_name, variable_name, url, res_key,
         headers, start_from_user=None, end_from_user=None):
    """
    For the sources specified in the sources.yml file, pass each downloaded
    file to the correct read function.

    Parameters
    ----------
    source_name : str
        Name of source to read files from
    variable_name : str
        Indicator for subset of data available together in the same files
    url : str
        URL of the Source to be placed in the column-MultiIndex
    res_key : str
        Resolution of the source data. Must be one of ['15min', '60min']
    headers : list
        List of strings indicating the level names of the pandas.MultiIndex
        for the columns of the dataframe
    data_path : str, default: 'original_data'
        Base download directory in which to save all downloaded files
    start_from_user : datetime.date, default None
        Start of period for which to read the data
    end_from_user : datetime.date, default None
        End of period for which to read the data

    Returns
    ----------
    data_set: pandas.DataFrame
        A DataFrame containing the combined data for variable_name 

    """
    data_set = pd.DataFrame()

    variable_dir = os.path.join(data_path, source_name, variable_name)

    logger.info('reading %s - %s', source_name, variable_name)

    files_existing = sum([len(files) for r, d, files in os.walk(variable_dir)])
    files_success = 0

    # Check if there are folders for variable_name
    if not os.path.exists(variable_dir):
        logger.warning('folder not found for %s, %s',
                       source_name, variable_name)
        return data_set

    # For each file downloaded for that variable
    for container in sorted(os.listdir(variable_dir)):
        # Skip this file if period covered excluded by user
        if start_from_user:
            # Filecontent is too old
            if start_from_user > yaml.load(container.split('_')[1]):
                continue  # go to next container

        if end_from_user:
            # Filecontent is too recent
            if end_from_user < yaml.load(container.split('_')[0]):
                continue  # go to next container

        files = os.listdir(os.path.join(variable_dir, container))

        # Check if there is only one file per folder
        if len(files) == 0:
            logger.warning('found no file in %s %s %s',
                           source_name, variable_name, container)
            continue

        elif len(files) > 1:
            logger.warning('found more than one file in %s %s %s',
                           source_name, variable_name, container)
            continue

        filepath = os.path.join(variable_dir, container, files[0])

        # Check if file is not empty
        if os.path.getsize(filepath) < 128:
            logger.warning('%s \n file is smaller than 128 Byte. It is probably'
                           ' empty and will thus be skipped from reading',
                           filepath)
        else:
            logger.debug('reading data:\n\t '
                         'Source:   %s\n\t '
                         'Variable: %s\n\t '
                         'Filename: %s',
                         source_name, variable_name, files[0])

            update_progress(files_success, files_existing)

            if source_name == 'OPSD':
                data_to_add = read_opsd(filepath, url, headers)
            elif source_name == 'CEPS':
                data_to_add = read_ceps(filepath, variable_name, url, headers)
            elif source_name == 'ENTSO-E Transparency FTP':
                data_to_add = read_entso_e_transparency(
                    areas, filepath, variable_name, url, headers, res_key)
            elif source_name == 'ENTSO-E Data Portal':
                #save_stdout = sys.stdout
                #sys.stdout = open('trash', 'w')
                data_to_add = read_entso_e_portal(filepath, url, headers)
                #sys.stdout = save_stdout
            elif source_name == 'Energinet.dk':
                data_to_add = read_energinet_dk(filepath, url, headers)
            elif source_name == 'Elia':
                data_to_add = read_elia(filepath, variable_name, url, headers)
            elif source_name == 'PSE':
                data_to_add = read_pse(filepath, variable_name, url, headers)
            elif source_name == 'RTE':
                data_to_add = read_rte(filepath, variable_name, url, headers)
            elif source_name == 'Svenska Kraftnaet':
                data_to_add = read_svenska_kraftnaet(
                    filepath, variable_name, url, headers)
            elif source_name == '50Hertz':
                data_to_add = read_hertz(filepath, variable_name, url, headers)
            elif source_name == 'Amprion':
                data_to_add = read_amprion(
                    filepath, variable_name, url, headers)
            elif source_name == 'TenneT':
                data_to_add = read_tennet(
                    filepath, variable_name, url, headers)
            elif source_name == 'TransnetBW':
                data_to_add = read_transnetbw(
                    filepath, variable_name, url, headers)
            elif source_name == 'APG':
<<<<<<< HEAD
                data_to_add = read_apg(filepath, url, headers)
=======
                data_to_add = read_apg(
                    filepath, url, headers)
            

>>>>>>> 4a321867
            if data_set.empty:
                data_set = data_to_add
            else:
                data_set = data_set.combine_first(data_to_add)

            files_success += 1
            update_progress(files_success, files_existing)

    if data_set.empty:
        logger.warning('returned empty DataFrame for %s, %s',
                       source_name, variable_name)
        return data_set

    # Reindex with a new index that is sure to be continous in order to later
    # expose gaps in the data.
    no_gaps = pd.DatetimeIndex(start=data_set.index[0],
                               end=data_set.index[-1],
                               freq=res_key)
    data_set = data_set.reindex(index=no_gaps)

    # Cut off the data outside of [start_from_user:end_from_user]
    # First, convert userinput to UTC time to conform with data_set.index
    if start_from_user:
        start_from_user = (
            pytz.timezone('Europe/Brussels')
            .localize(datetime.combine(start_from_user, time()))
            .astimezone(pytz.timezone('UTC')))
    if end_from_user:
        end_from_user = (
            pytz.timezone('Europe/Brussels')
            .localize(datetime.combine(end_from_user, time()))
            .astimezone(pytz.timezone('UTC'))
            # appropriate offset to inlude the end of period
            + timedelta(days=1, minutes=-int(res_key[:2])))
    # Then cut off the data_set
    data_set = data_set.loc[start_from_user:end_from_user, :]

    return data_set


def update_progress(count, total):
    '''
    Display or updates a console progress bar.

    Parameters
    ----------
    count : int
        number of files that have been read so far
    total : int
        total number aif files

    Returns
    ----------
    None

    '''

    barLength = 50  # Modify this to change the length of the progress bar
    status = ""
    progress = count / total
    if isinstance(progress, int):
        progress = float(progress)
    if progress >= 1:
        progress = 1
        status = "Done...\r\n"
    block = int(round(barLength * progress))
    text = "\rProgress: [{0}] {1}/{2} files {3}".format(
        "#" * block + "-" * (barLength - block), count, total, status)
    sys.stdout.write(text)
    sys.stdout.flush()

    return

def read_apg(filepath, url, headers):
    '''Read a file from APG into a DataFrame'''
    df = pd.read_csv(
        filepath,
        sep=';',
        encoding='iso-8859-1',
        header=0,
        index_col=None,
        parse_dates=None,  
        decimal=',',
        thousands='.',        
    )

 

   
    # Format of the raw_hour-column is normally is 01:00:00, 02:00:00 etc.
    # during the year, but 3A:00:00, 3B:00:00 for the (possibely
    # DST-transgressing) 3rd hour of every day in October, we truncate the
    # hours column after 2 characters and replace letters which are there to
    # indicate the order during fall DST-transition.
    df['Von'] = df['Von'].str.replace(
        'A', '').str.replace('B', '')
    
    df['Von'] = pd.to_datetime(df['Von'], dayfirst=True,)
    
    df.set_index('Von', inplace=True)

    df.index = df.index.tz_localize('Europe/Vienna', ambiguous='infer')
    df.index = df.index.tz_convert(None)
    
    colmap = {
        'Wind  [MW]': {
            'variable': 'wind',
            'region': 'AT',
            'attribute': 'generation',
            'source': 'APG',
            'web': url
        },
        'Solar  [MW]': {
            'variable': 'solar',
            'region': 'AT',
            'attribute': 'generation',
            'source': 'APG',
            'web': url
        }
    }
    
    # Drop any column not in colmap
    df = df[list(colmap.keys())]
    
    # Create the MultiIndex    
    tuples = [tuple(colmap[col][level] for level in headers)
              for col in df.columns]
    df.columns = pd.MultiIndex.from_tuples(tuples, names=headers)

    return df
    
def read_rte(filepath, variable_name, url, headers):
    '''Read a file from RTE into a DataFrame'''
    #open zip
    myzipfile = zipfile.ZipFile(filepath, mode='r')
    myzipfile.extractall(path=(os.path.split(filepath)[0]))    
    
    #change path from zip to excel
    from os import walk
    f = []
    for (dirpath, dirnames, filenames) in walk((os.path.split(filepath)[0])):
        f.extend(filenames)
        break
    
    get_excel = [item for item in f if item.endswith('.xls')]
    
    filepath = os.path.join((os.path.split(filepath)[0]), get_excel[0])
            
    #open excel which is actually tsv
    with open(filepath, 'r') as f:        
        reader = csv.reader(f, delimiter='\t', lineterminator='\n')
        df = pd.DataFrame(list(reader))
        
    #delete the excel as read() throws exception if there are two files in one download directory
    #this means multiple runthroughs of this script would otherwise not be possible
    os.remove(filepath)
    
    df = df.iloc[:,:13] #make sure there are no empty columns at the end    
    df.columns = df.iloc[1] #set column names
    df['Heures'] = df['Heures'].map(lambda x: str(x).lstrip('Données de réalisation du ')) #strip the cells with dates of any other text
    df['Dates'] = np.nan
    
    #fill an extra column with corresponding dates.
    for f in df['Heures']:
        if re.match('\d{2}/\d{2}/\d{4}', f):
            df['Dates'][list(df['Heures']).index(f)]=f
    df['Dates'].fillna(method='ffill', axis=0, inplace=True, limit=25)
    
    #drop all rows not containing data (no time-format in first column)
    df = df.loc[df['Heures'].str.len()==11]
    
    #drop daylight saving time hours (no data there)
    df = df.loc[(df['Éolien terrestre'] != '*') & (df['Solaire'] != '*')]
    
    #just display beginning of hours
    df['Heures'] = df['Heures'].map(lambda x: str(x)[:-6])
    
    #construct full date to later use as index
    df['timestamp'] = df['Dates']+' '+df['Heures']
    df['timestamp'] = pd.to_datetime(df['timestamp'], dayfirst=True,)
    
    #drop autumn dst hours as they contain inconsistent data (none or copy of hour before)
    dst_transitions_autumn = [
        d.replace(hour=2)
        for d in pytz.timezone('Europe/Paris')._utc_transition_times
        if d.year >= 2000 and d.month == 10]
    df = df.loc[~df['timestamp'].isin(dst_transitions_autumn)]
    df.set_index(df['timestamp'], inplace=True)
    
    #Transfer to UTC
    df.index = df.index.tz_localize('Europe/Paris')
    df.index = df.index.tz_convert(None)
    
    colmap = {
        'Éolien terrestre': {
            'variable': 'wind',
            'region': 'FR',
            'attribute': 'generation',
            'source': 'RTE',
            'web': url
        },
        'Solaire': {
            'variable': 'solar',
            'region': 'FR',
            'attribute': 'generation',
            'source': 'RTE',
            'web': url
        }
    }

    
    # Drop any column not in colmap
    df = df[list(colmap.keys())]
    
    # Create the MultiIndex    
    tuples = [tuple(colmap[col][level] for level in headers)
              for col in df.columns]
    df.columns = pd.MultiIndex.from_tuples(tuples, names=headers)
    
    return df
    <|MERGE_RESOLUTION|>--- conflicted
+++ resolved
@@ -1287,14 +1287,8 @@
                 data_to_add = read_transnetbw(
                     filepath, variable_name, url, headers)
             elif source_name == 'APG':
-<<<<<<< HEAD
                 data_to_add = read_apg(filepath, url, headers)
-=======
-                data_to_add = read_apg(
-                    filepath, url, headers)
-            
-
->>>>>>> 4a321867
+
             if data_set.empty:
                 data_set = data_to_add
             else:
