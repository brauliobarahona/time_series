#
# Open Power System Data
#
# Timeseries Datapackage
#
# sources.yml : Parameters required for downloading and parsing data from sources
#

ENTSO-E Transparency FTP:
    Actual Generation per Production Type:
        address: '62.209.222.9'
        user: TP_export
        passwd: eG75pLwgyfyQLzjJ
        path: export/export/AggregatedGenerationPerType
        filename: '{u_start.year}_{u_start.month}_AggregatedGenerationPerType.csv'
        frequency: monthly
        start: 2014-12-01
        end: recent
        filetype: csv
        resolution:
            - 15min
            - 30min
            - 60min
        web: https://transparency.entsoe.eu/generation/r2/actualGenerationPerProductionType/show
        columns:
            - DateTime
            - AreaTypeCode
            - MapCode
            - ProductionType_Name
            - ActualConsumption
            - ActualGenerationOutput
    Actual Total Load:
        address: '62.209.222.9'
        user: TP_export
        passwd: eG75pLwgyfyQLzjJ
        path: export/export/ActualTotalLoad
        filename: '{u_start.year}_{u_start.month}_ActualTotalLoad.csv'
        frequency: monthly
        start: 2014-12-01
        end: recent
        filetype: csv
        resolution:
            - 15min
            - 30min
            - 60min
        web: https://transparency.entsoe.eu/load-domain/r2/totalLoadR2/show
        columns:
            - DateTime
            - AreaTypeCode
            - MapCode
            - TotalLoadValue 
    Day Ahead Prices:
        address: '62.209.222.9'
        user: TP_export
        passwd: eG75pLwgyfyQLzjJ
        path: export/export/DayAheadPrices
        filename: '{u_start.year}_{u_start.month}_DayAheadPrices.csv'
        frequency: monthly
        start: 2014-12-01
        end: recent
        filetype: csv
        resolution:
            - 60min
        web: https://transparency.entsoe.eu/transmission-domain/r2/dayAheadPrices/show
        columns:
            - DateTime
            - AreaTypeCode
            - MapCode
            - Currency_IsoCode
            - Price
OPSD:
    capacity:
        url_template: http://data.open-power-system-data.org/renewable_power_plants/2017-02-16/renewable_capacity_timeseries_DE.csv
        filename: renewable_capacity_timeseries_DE.csv
        url_params_template:
        frequency: complete
        start: 2005-01-01
        end: 2016-12-31
        filetype: csv
        resolution:
            - 15min
        web: http://data.open-power-system-data.org/renewable_power_plants/

ENTSO-E Data Portal:
    load:
        url_template: https://www.entsoe.eu/fileadmin/template/other/statistical_database/excel.php
        url_params_template:
            pid: '136'
            opt_period: '0'
            send: send
            opt_Response: '99'
            dataindx: '0'
            opt_Month: '{u_start.month}'
            opt_Year: '{u_start.year}'
        frequency: monthly
        start: 2006-01-01
        end: 2015-12-31
        filetype: xls
        resolution:
            - 60min
        web: https://www.entsoe.eu/data/data-portal/consumption/Pages/default.aspx  # Hourly load values of all countries for a specific month

50Hertz:
    wind_generation_pre-offshore:
        url_template: http://ws.50hertz.com/web02/api/WindPowerActual/DownloadFile
        url_params_template:
            callback: '?'
            fileName: '{u_start:%Y}.csv'
        frequency: yearly
        start: 2005-01-01
        end: 2015-12-31
        filetype: csv
        resolution:
            - 15min
        web: http://www.50hertz.com/en/Grid-Data/Wind-power/Archive-Wind-power
    wind_forecast_pre-offshore:
        url_template: http://ws.50hertz.com/web02/api/WindPowerForecast/DownloadFile
        url_params_template:
            callback: '?'
            fileName: '{u_start:%Y}.csv'
        frequency: yearly
        start: 2005-01-01
        end: 2015-12-31
        filetype: csv
        resolution:
            - 15min
        web: http://www.50hertz.com/en/Grid-Data/Wind-power/Archive-Wind-power
    wind_generation_with-offshore:
        url_template: http://ws.50hertz.com/web02/api/WindPowerActual/DownloadFile
        url_params_template:
            callback: '?'
            fileName: '{u_start:%Y}.csv'
        frequency: yearly
        start: 2016-01-01
        end: recent
        filetype: csv
        resolution:
            - 15min
        web: http://www.50hertz.com/en/Grid-Data/Wind-power/Archive-Wind-power
    wind_forecast_with-offshore:
        url_template: http://ws.50hertz.com/web02/api/WindPowerForecast/DownloadFile
        url_params_template:
            callback: '?'
            fileName: '{u_start:%Y}.csv'
        frequency: yearly
        start: 2016-01-01
        end: recent
        filetype: csv
        resolution:
            - 15min
        web: http://www.50hertz.com/en/Grid-Data/Wind-power/Archive-Wind-power
    solar_generation:
        url_template: http://ws.50hertz.com/web02/api/PhotovoltaicActual/DownloadFile
        url_params_template:
            callback: '?'
            fileName: '{u_start:%Y}.csv'
        frequency: yearly
        start: 2012-01-01
        end: recent
        filetype: csv
        resolution:
            - 15min
        web: http://www.50hertz.com/en/Grid-Data/Photovoltaics/Archive-Photovoltaics
    solar_forecast:
        url_template: http://ws.50hertz.com/web02/api/PhotovoltaicForecast/DownloadFile
        url_params_template:
            callback: '?'
            fileName: '{u_start:%Y}.csv'
        frequency: yearly
        start: 2012-01-01
        end: recent
        filetype: csv
        resolution:
            - 15min
        web: http://www.50hertz.com/en/Grid-Data/Photovoltaics/Archive-Photovoltaics

Amprion:
    wind:
        url_template: http://amprion.de/applications/applicationfiles/winddaten2.php
        url_params_template:
            mode: download
            format: csv
            start: '{u_start.day}.{u_start.month}.{u_start.year}'
            end: '{u_end.day}.{u_end.month}.{u_end.year}' # dates must not be zero-padded
        frequency: complete
        start: 2008-01-04
        end: recent
        filetype: csv
        resolution:
            - 15min
        web: http://www.amprion.net/en/wind-feed-in
    solar:
        url_template: http://amprion.de/applications/applicationfiles/PV_einspeisung.php
        url_params_template:
            mode: download
            format: csv
            start: '{u_start.day}.{u_start.month}.{u_start.year}'
            end: '{u_end.day}.{u_end.month}.{u_end.year}' # dates must not be zero-padded
        frequency: complete
        start: 2010-01-07
        end: recent
        filetype: csv
        resolution:
            - 15min
        web: http://www.amprion.net/en/photovoltaic-infeed

TenneT:
    wind:
        url_template: http://www.tennettso.de/site/de/phpbridge
        url_params_template:
            commandpath: Tatsaechliche_und_prognostizierte_Windenergieeinspeisung/monthDataSheetCsv.php
            contenttype: text/x-csv
            querystring: monat={u_start:%Y-%m}
        frequency: monthly
        start: 2006-01-01
        end: recent
        filetype: csv
        resolution:
            - 15min
        web: http://www.tennettso.de/site/en/Transparency/publications/network-figures/actual-and-forecast-wind-energy-feed-in
    solar:
        url_template: http://www.tennettso.de/site/de/phpbridge
        url_params_template:
            commandpath: Tatsaechliche_und_prognostizierte_Solarenergieeinspeisung/monthDataSheetCsv.php
            sub: total
            contenttype: text/x-csv
            querystring: monat={u_start:%Y-%m}
        frequency: monthly
        start: 2010-01-01
        end: recent
        filetype: csv
        resolution:
            - 15min
        web: http://www.tennettso.de/site/en/Transparency/publications/network-figures/actual-and-forecast-photovoltaic-energy-feed-in

TransnetBW:
    wind:
        url_template: https://api.transnetbw.de/wind/csv
        url_params_template:
            date: '{u_start:%Y-%m}'
        frequency: monthly
        start: 2010-01-01
        end: recent
        filetype: csv
        resolution:
            - 15min
        web: https://www.transnetbw.com/en/transparency/market-data/key-figures
    solar:
        url_template: https://api.transnetbw.de/photovoltaics/csv
        url_params_template:
            date: '{u_start:%Y-%m}'
        frequency: monthly
        start: 2011-01-01
        end: recent
        filetype: csv
        resolution:
            - 15min
        web: https://www.transnetbw.com/en/transparency/market-data/key-figures

Svenska Kraftnaet:
    wind_solar_1:
        url_template: http://www.svk.se/siteassets/aktorsportalen/elmarknad/statistik/sverigestatistik/n_fot{u_start:%Y}.xls
        url_params_template:
        frequency: yearly
        start: 2002-01-01
        end: 2009-12-31
        filetype: xls
        resolution:
            - 60min
        web: http://www.svk.se/aktorsportalen/elmarknad/statistik/
        filename: n_fot{u_start:%Y}.xls
    wind_solar_2:
        url_template: http://www.svk.se/siteassets/aktorsportalen/elmarknad/statistik/sverigestatistik/n_fot201001-06.xls
        url_params_template:
        frequency: irregular
        start: 2010-01-01
        end: 2010-06-30
        filetype: xls
        resolution:
            - 60min
        web: http://www.svk.se/aktorsportalen/elmarknad/statistik/
        filename: n_fot201001-06.xls
    wind_solar_3:
        url_template: http://www.svk.se/siteassets/aktorsportalen/elmarknad/statistik/sverigestatistik/n_fot2010-07-12.xls
        url_params_template:
        frequency: irregular
        start: 2010-07-01
        end: 2010-12-31
        filetype: xls
        resolution:
            - 60min
        web: http://www.svk.se/aktorsportalen/elmarknad/statistik/
        filename: n_fot2010-07-12.xls
    wind_solar_4:
        url_template: http://www.svk.se/siteassets/aktorsportalen/elmarknad/statistik/sverigestatistik/n-fot2011-01-12.xls
        url_params_template:
        frequency: yearly
        start: 2011-01-01
        end: 2011-12-31
        filetype: xls
        resolution:
            - 60min
        web: http://www.svk.se/aktorsportalen/elmarknad/statistik/
        filename: n-fot2011-01-12.xls
    wind_solar_5:
        url_template: http://www.svk.se/siteassets/aktorsportalen/elmarknad/statistik/sverigestatistik/n_fot{u_start:%Y}-01-12.xls
        url_params_template:
        frequency: yearly
        start: 2012-01-01
        end: 2014-12-31
        filetype: xls
        resolution:
            - 60min
        web: http://www.svk.se/aktorsportalen/elmarknad/statistik/
        filename: n_fot{u_start:%Y}-01-12.xls
    wind_solar_6:
        url_template: http://www.svk.se/siteassets/aktorsportalen/elmarknad/statistik/sverigestatistik/forbrukning-och-tillforsel-per-timme-i-normaltid-{u_start:%Y}.xls
        url_params_template:
        frequency: yearly
        start: 2015-01-01
        end: 2015-12-31
        filetype: xls
        resolution:
            - 60min
        web: http://www.svk.se/aktorsportalen/elmarknad/statistik/
        filename: forbrukning-och-tillforsel-per-timme-i-normaltid-{u_start:%Y}.xls
    wind_solar_7:
        url_template: http://www.svk.se/siteassets/aktorsportalen/elmarknad/statistik/sverigestatistik/forbrukning-och-tillforsel-per-timme-i-normaltid-{u_start:%Y}.xls
        url_params_template:
        frequency: yearly
        start: 2016-01-01
        end: 2017-12-31
        filetype: xls
        resolution:
            - 60min
        web: http://www.svk.se/aktorsportalen/elmarknad/statistik/
        filename: forbrukning-och-tillforsel-per-timme-i-normaltid-{u_start:%Y}.xls

Elia:
    wind-onshore:
        url_template: http://publications.elia.be/Publications/Publications/WindForecasting.v2.svc/ExportForecastData
        url_params_template:
            beginDate: '{u_start:%Y-%m-%dT%H:%M:%S.000Z}'
            endDate: '{u_end:%Y-%m-%dT%H:%M:%S.000Z}'
            isOffshore: 'false'
            isEliaConnected: ''
        frequency: monthly #the frequency could in principle be chosen arbitrarily, even complete the complete dataset, but in practise the server often times out if too much data is requested at once
        start: 2012-01-01  #the data starts from 2012-01-19
        end: recent
        filetype: xls
        resolution:
            - 15min
        web: http://www.elia.be/en/grid-data/power-generation/wind-power
    wind-offshore:
        url_template: http://publications.elia.be/Publications/Publications/WindForecasting.v2.svc/ExportForecastData
        url_params_template:
            beginDate: '{u_start:%Y-%m-%dT%H:%M:%S.000Z}'
            endDate: '{u_end:%Y-%m-%dT%H:%M:%S.000Z}'
            isOffshore: 'true'
            isEliaConnected: ''
        frequency: quarterly
        start: 2012-01-01  #the data starts from 2012-01-19
        end: recent
        filetype: xls
        resolution:
            - 15min
        web: http://www.elia.be/en/grid-data/power-generation/wind-power
    solar:
        url_template: http://publications.elia.be/Publications/Publications/SolarForecasting.v3.svc/ExportSolarForecastGraph
        url_params_template:
            dateFrom: '{u_start:%Y-%m-%d}T23:00:00.000Z'
            dateTo: '{u_end:%Y-%m-%d}T23:00:00.000Z'
            sourceId: '1'
        frequency: monthly
        start: 2012-11-01 #the data starts from 2012-11-14
        end: recent
        filetype: xls
        resolution:
            - 15min
        web: http://www.elia.be/en/grid-data/power-generation/Solar-power-generation-data/Graph

Energinet.dk:
    prices_wind_solar:
        frequency: complete
        start: 2000-01-01 # or even earlier for some data, but not useful as other sources don't go as far back
        end: recent
        filetype: xls
        resolution:
            - 60min
        web: http://osp.energinet.dk/_layouts/Markedsdata/framework/integrations/markedsdatatemplate.aspx

CEPS:
    wind_pv:
        # Here, the slashes mess up the url if passed to url_params, therefore we use only url_template
        url_template: http://www.ceps.cz/_layouts/15/Ceps/_Pages/GraphData.aspx?mode=xlsx&from={u_start:%m/%d/%Y}%2012:00:00%20AM&to={u_end:%m/%d/%Y}%2011:59:59%20PM&hasinterval=True&sol=26&lang=ENG&agr=QH&fnc=AVG&ver=RT&para1=all&
        url_params_template:
        frequency: complete
        start: 2012-01-02
        end: recent
        filetype: xlsx
        resolution:
            - 15min
        web: http://www.ceps.cz/ENG/Data/Vsechna-data/Pages/odhad-vyroby-obnovitelnych-zdroju.aspx

PSE:
    wind:
        url_template: http://www.pse.pl/get_csv.php
        url_params_template:
            rap: GEN_WIATR_{u_start:%Y%m%d}_{u_second:%Y%m%d%H%M%S}
        frequency: daily
        start:  2012-05-26
        end: recent
        filetype: csv
        resolution:
            - 60min
        web: http://www.pse.pl/index.php?modul=21&id_rap=24
        deviant_params:
            - start: 2016-02-19
              end: 2016-02-19
              second: 2016-02-24 17:00:55
            - start: 2016-02-20
              end: 2016-02-20
              second: 2016-02-24 17:00:55
            - start: 2016-02-21
              end: 2016-02-21
              second: 2016-02-24 17:00:55
            - start: 2016-02-22
              end: 2016-02-22
              second: 2016-02-24 17:00:55
            - start: 2016-02-23
              end: 2016-02-23
              second: 2016-02-24 17:00:55
            - start: 2016-07-22
              end: 2016-07-22
              second: 2016-07-28 17:12:33
            - start: 2016-04-21
              end: 2016-04-21
              second: 2016-04-28 17:00:59
            - start: 2013-03-14
              end: 2013-03-14
              second: 2013-03-20 17:05:05
            - start: 2016-09-08
              end: 2016-09-08
              second: 2016-09-14 17:26:04
            - start: 2016-09-09
              end: 2016-09-09
              second: 2016-09-15 17:13:59
            - start: 2017-02-20
              end: 2017-02-20
              second: 2017-02-26 17:20:55
            - start: 2017-02-21
              end: 2017-02-21
              second: 2017-02-27 17:17:55
            - start: 2017-02-22
              end: 2017-02-22
              second: 2017-02-28 17:23:26

APG:
    generation_by_source:
        url_template: https://www.apg.at/transparency/Download.aspx?
        url_params_template:
            LANGUAGE: de
            PID: AGPT
            Format: csv
            Resolution: 15M
            DateFromLocal: '{u_start:%Y%m%d}'
            DateToLocal: '{u_end:%Y%m%d}'
            #CacheDir: 20170428131612_4266553c941447f4a8836f88af6cc4ef is unnecessary
            CacheFileName: export_agpt_{u_start:%Y-%m-%d}T00_00_00Z_{u_end:%Y-%m-%d}T23_45_00Z_15M_de.csv
        frequency: quarterly
        start: 2006-01-01
        end: recent
        filetype: csv
        resolution:
            - 15min
        web: https://www.apg.at/de/markt/Markttransparenz/erzeugung/Erzeugung pro Typ

<<<<<<< HEAD
RTE:
    generation_by_source:
        url_template: http://clients.rte-france.com/servlets/RealProdServlet
        url_params_template:
            annee: '{u_start:%Y}'
        frequency: yearly
        start: 2014-01-01 # real start date is 2014-12-16. download.py only works with beginning of year though.
        end: recent
        filetype: zip #xls
        resolution:
            - 60min
        web: http://clients.rte-france.com/lang/an/visiteurs/vie/prod/realisation_production.jsp
#
# For the Following sources, the download/read has not yet been implemented
=======
APG:
    generation_by_source:
        url_template: https://www.apg.at/transparency/Download.aspx?
        url_params_template:
            LANGUAGE: de
            PID: AGPT
            Format: csv
            Resolution: 15M
            DateFromLocal: '{u_start:%Y%m%d}'
            DateToLocal: '{u_end:%Y%m%d}'
            #CacheDir: 20170428131612_4266553c941447f4a8836f88af6cc4ef is unnecessary
            CacheFileName: export_agpt_{u_start:%Y-%m-%d}T00_00_00Z_{u_end:%Y-%m-%d}T23_45_00Z_15M_de.csv
        frequency: quarterly
        start: 2006-01-01
        end: recent
        filetype: csv
        resolution: 15min
        web: https://www.apg.at/de/markt/Markttransparenz/erzeugung/Erzeugung pro Typ
#        
# For the Following sources, the download/read has not yet been implemented
RTE:
    generation_by_source:
        url_template: http://clients.rte-france.com/servlets/RealProdServlet
        url_params_template:
            annee: '{u_start:%Y}'
        frequency: yearly
        start: 2014-01-01 # real start date is 2014-12-16. download.py only works with beginning of year though.
        end: recent
        filetype: zip #xls
        resolution: 60min
        web: http://clients.rte-france.com/lang/an/visiteurs/vie/prod/realisation_production.jsp
>>>>>>> 4a321867
#
#Fingrid:
#    wind:
#        url_template: http://www.fingrid.fi/en/electricity-market/load-and-generation/windpower/Pages/default.aspx/Excel/TimeSeries.xls?
#        url_params_template:
#            beginDate: '{u_start:%Y%m%d}'
#            endDate: '{u_start:%Y%m%d}'
#            variables: H4sIAAAAAAAEAO29B2AcSZYlJi9tynt_SvVK1-B0oQiAYBMk2JBAEOzBiM3mkuwdaUcjKasqgcplVmVdZhZAzO2dvPfee--999577733ujudTif33_8_XGZkAWz2zkrayZ4hgKrIHz9-fB8_Ih7_ZFYX2aTMmyP769nyvDp6_CJb5EfPzn7_N1999fzsJ788--L49_99vv3m8V3-_PHZ8jKv25_MynV-dJ6VTf74rv_RY_7xrKoXWfu6rYvlxdGPj378x3ce3-1_8firZdG-yd-1R198d353_viu_fvxm6It86PvFstZuqqu8jq9yJd5nbVFtUy3uPWdx3el0ePnxTI_qcqqTu96f3y7XZRHP_7k5MnDHeo8_Pjx63l19eWyvH62btd1_jRrMzOWyDdA3aeP_bM5-n8AhQmq0kUBAAA1
#            cultureId: en-US
#            dataTimePrecision: 5
#        frequency: monthly # ???
#        start: 2014-11-28
#        end: recent
#        filetype: xls
#        resolution:
#            - 60min
#        web:
#
#OeMag:
#    wind_1:
#        url_template: http://www.oem-ag.at/fileadmin/user_upload/Dokumente/statistik/winderzeugung/winderzeugung_{u_start:%Y}.xls
#        bundle: YEARLY
#        start: 2003-01-01
#        end: 2011-01-01
#        filetype: xls
#        resolution:
#            - 15min
#    wind_2:
#        url_template: http://www.oem-ag.at/fileadmin/user_upload/Dokumente/statistik/winderzeugung/winderzeugung_{u_start:%Y}.xlsx
#        bundle: YEARLY
#        start: 2012-01-01
#        end: 2013-12-31
#        filetype: xlsx
#        resolution:
#            - 15min
#    wind_3:
#        url_template: http://www.oem-ag.at/fileadmin/user_upload/Dokumente/statistik/winderzeugung/Winderzeugung_{u_start:%Y}.xlsx
#        bundle: YEARLY
#        start: 2013-01-01
#        end: 2013-12-31
#        filetype: xlsx
<<<<<<< HEAD
#        resolution:
#            - 15min
##
=======
#        resolution: 15min
#
#
>>>>>>> 4a321867
#TEMPLATE
#
#source:
#    variable:
#        url_template:
#        url_params_template:
#
#        frequency:
#        start:
#        end: recent
#        filetype:
#        resolution:
#        web:<|MERGE_RESOLUTION|>--- conflicted
+++ resolved
@@ -475,7 +475,6 @@
             - 15min
         web: https://www.apg.at/de/markt/Markttransparenz/erzeugung/Erzeugung pro Typ
 
-<<<<<<< HEAD
 RTE:
     generation_by_source:
         url_template: http://clients.rte-france.com/servlets/RealProdServlet
@@ -490,39 +489,6 @@
         web: http://clients.rte-france.com/lang/an/visiteurs/vie/prod/realisation_production.jsp
 #
 # For the Following sources, the download/read has not yet been implemented
-=======
-APG:
-    generation_by_source:
-        url_template: https://www.apg.at/transparency/Download.aspx?
-        url_params_template:
-            LANGUAGE: de
-            PID: AGPT
-            Format: csv
-            Resolution: 15M
-            DateFromLocal: '{u_start:%Y%m%d}'
-            DateToLocal: '{u_end:%Y%m%d}'
-            #CacheDir: 20170428131612_4266553c941447f4a8836f88af6cc4ef is unnecessary
-            CacheFileName: export_agpt_{u_start:%Y-%m-%d}T00_00_00Z_{u_end:%Y-%m-%d}T23_45_00Z_15M_de.csv
-        frequency: quarterly
-        start: 2006-01-01
-        end: recent
-        filetype: csv
-        resolution: 15min
-        web: https://www.apg.at/de/markt/Markttransparenz/erzeugung/Erzeugung pro Typ
-#        
-# For the Following sources, the download/read has not yet been implemented
-RTE:
-    generation_by_source:
-        url_template: http://clients.rte-france.com/servlets/RealProdServlet
-        url_params_template:
-            annee: '{u_start:%Y}'
-        frequency: yearly
-        start: 2014-01-01 # real start date is 2014-12-16. download.py only works with beginning of year though.
-        end: recent
-        filetype: zip #xls
-        resolution: 60min
-        web: http://clients.rte-france.com/lang/an/visiteurs/vie/prod/realisation_production.jsp
->>>>>>> 4a321867
 #
 #Fingrid:
 #    wind:
@@ -564,15 +530,9 @@
 #        start: 2013-01-01
 #        end: 2013-12-31
 #        filetype: xlsx
-<<<<<<< HEAD
 #        resolution:
 #            - 15min
-##
-=======
-#        resolution: 15min
-#
-#
->>>>>>> 4a321867
+#
 #TEMPLATE
 #
 #source:
